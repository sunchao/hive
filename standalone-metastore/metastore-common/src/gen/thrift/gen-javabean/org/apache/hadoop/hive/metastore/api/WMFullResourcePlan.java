--- conflicted
+++ resolved
@@ -755,25 +755,14 @@
           case 2: // POOLS
             if (schemeField.type == org.apache.thrift.protocol.TType.LIST) {
               {
-<<<<<<< HEAD
-                org.apache.thrift.protocol.TList _list880 = iprot.readListBegin();
-                struct.pools = new ArrayList<WMPool>(_list880.size);
-                WMPool _elem881;
-                for (int _i882 = 0; _i882 < _list880.size; ++_i882)
+                org.apache.thrift.protocol.TList _list872 = iprot.readListBegin();
+                struct.pools = new ArrayList<WMPool>(_list872.size);
+                WMPool _elem873;
+                for (int _i874 = 0; _i874 < _list872.size; ++_i874)
                 {
-                  _elem881 = new WMPool();
-                  _elem881.read(iprot);
-                  struct.pools.add(_elem881);
-=======
-                org.apache.thrift.protocol.TList _list864 = iprot.readListBegin();
-                struct.pools = new ArrayList<WMPool>(_list864.size);
-                WMPool _elem865;
-                for (int _i866 = 0; _i866 < _list864.size; ++_i866)
-                {
-                  _elem865 = new WMPool();
-                  _elem865.read(iprot);
-                  struct.pools.add(_elem865);
->>>>>>> bac1d98c
+                  _elem873 = new WMPool();
+                  _elem873.read(iprot);
+                  struct.pools.add(_elem873);
                 }
                 iprot.readListEnd();
               }
@@ -785,25 +774,14 @@
           case 3: // MAPPINGS
             if (schemeField.type == org.apache.thrift.protocol.TType.LIST) {
               {
-<<<<<<< HEAD
-                org.apache.thrift.protocol.TList _list883 = iprot.readListBegin();
-                struct.mappings = new ArrayList<WMMapping>(_list883.size);
-                WMMapping _elem884;
-                for (int _i885 = 0; _i885 < _list883.size; ++_i885)
+                org.apache.thrift.protocol.TList _list875 = iprot.readListBegin();
+                struct.mappings = new ArrayList<WMMapping>(_list875.size);
+                WMMapping _elem876;
+                for (int _i877 = 0; _i877 < _list875.size; ++_i877)
                 {
-                  _elem884 = new WMMapping();
-                  _elem884.read(iprot);
-                  struct.mappings.add(_elem884);
-=======
-                org.apache.thrift.protocol.TList _list867 = iprot.readListBegin();
-                struct.mappings = new ArrayList<WMMapping>(_list867.size);
-                WMMapping _elem868;
-                for (int _i869 = 0; _i869 < _list867.size; ++_i869)
-                {
-                  _elem868 = new WMMapping();
-                  _elem868.read(iprot);
-                  struct.mappings.add(_elem868);
->>>>>>> bac1d98c
+                  _elem876 = new WMMapping();
+                  _elem876.read(iprot);
+                  struct.mappings.add(_elem876);
                 }
                 iprot.readListEnd();
               }
@@ -815,25 +793,14 @@
           case 4: // TRIGGERS
             if (schemeField.type == org.apache.thrift.protocol.TType.LIST) {
               {
-<<<<<<< HEAD
-                org.apache.thrift.protocol.TList _list886 = iprot.readListBegin();
-                struct.triggers = new ArrayList<WMTrigger>(_list886.size);
-                WMTrigger _elem887;
-                for (int _i888 = 0; _i888 < _list886.size; ++_i888)
+                org.apache.thrift.protocol.TList _list878 = iprot.readListBegin();
+                struct.triggers = new ArrayList<WMTrigger>(_list878.size);
+                WMTrigger _elem879;
+                for (int _i880 = 0; _i880 < _list878.size; ++_i880)
                 {
-                  _elem887 = new WMTrigger();
-                  _elem887.read(iprot);
-                  struct.triggers.add(_elem887);
-=======
-                org.apache.thrift.protocol.TList _list870 = iprot.readListBegin();
-                struct.triggers = new ArrayList<WMTrigger>(_list870.size);
-                WMTrigger _elem871;
-                for (int _i872 = 0; _i872 < _list870.size; ++_i872)
-                {
-                  _elem871 = new WMTrigger();
-                  _elem871.read(iprot);
-                  struct.triggers.add(_elem871);
->>>>>>> bac1d98c
+                  _elem879 = new WMTrigger();
+                  _elem879.read(iprot);
+                  struct.triggers.add(_elem879);
                 }
                 iprot.readListEnd();
               }
@@ -845,25 +812,14 @@
           case 5: // POOL_TRIGGERS
             if (schemeField.type == org.apache.thrift.protocol.TType.LIST) {
               {
-<<<<<<< HEAD
-                org.apache.thrift.protocol.TList _list889 = iprot.readListBegin();
-                struct.poolTriggers = new ArrayList<WMPoolTrigger>(_list889.size);
-                WMPoolTrigger _elem890;
-                for (int _i891 = 0; _i891 < _list889.size; ++_i891)
+                org.apache.thrift.protocol.TList _list881 = iprot.readListBegin();
+                struct.poolTriggers = new ArrayList<WMPoolTrigger>(_list881.size);
+                WMPoolTrigger _elem882;
+                for (int _i883 = 0; _i883 < _list881.size; ++_i883)
                 {
-                  _elem890 = new WMPoolTrigger();
-                  _elem890.read(iprot);
-                  struct.poolTriggers.add(_elem890);
-=======
-                org.apache.thrift.protocol.TList _list873 = iprot.readListBegin();
-                struct.poolTriggers = new ArrayList<WMPoolTrigger>(_list873.size);
-                WMPoolTrigger _elem874;
-                for (int _i875 = 0; _i875 < _list873.size; ++_i875)
-                {
-                  _elem874 = new WMPoolTrigger();
-                  _elem874.read(iprot);
-                  struct.poolTriggers.add(_elem874);
->>>>>>> bac1d98c
+                  _elem882 = new WMPoolTrigger();
+                  _elem882.read(iprot);
+                  struct.poolTriggers.add(_elem882);
                 }
                 iprot.readListEnd();
               }
@@ -894,15 +850,9 @@
         oprot.writeFieldBegin(POOLS_FIELD_DESC);
         {
           oprot.writeListBegin(new org.apache.thrift.protocol.TList(org.apache.thrift.protocol.TType.STRUCT, struct.pools.size()));
-<<<<<<< HEAD
-          for (WMPool _iter892 : struct.pools)
+          for (WMPool _iter884 : struct.pools)
           {
-            _iter892.write(oprot);
-=======
-          for (WMPool _iter876 : struct.pools)
-          {
-            _iter876.write(oprot);
->>>>>>> bac1d98c
+            _iter884.write(oprot);
           }
           oprot.writeListEnd();
         }
@@ -913,15 +863,9 @@
           oprot.writeFieldBegin(MAPPINGS_FIELD_DESC);
           {
             oprot.writeListBegin(new org.apache.thrift.protocol.TList(org.apache.thrift.protocol.TType.STRUCT, struct.mappings.size()));
-<<<<<<< HEAD
-            for (WMMapping _iter893 : struct.mappings)
+            for (WMMapping _iter885 : struct.mappings)
             {
-              _iter893.write(oprot);
-=======
-            for (WMMapping _iter877 : struct.mappings)
-            {
-              _iter877.write(oprot);
->>>>>>> bac1d98c
+              _iter885.write(oprot);
             }
             oprot.writeListEnd();
           }
@@ -933,15 +877,9 @@
           oprot.writeFieldBegin(TRIGGERS_FIELD_DESC);
           {
             oprot.writeListBegin(new org.apache.thrift.protocol.TList(org.apache.thrift.protocol.TType.STRUCT, struct.triggers.size()));
-<<<<<<< HEAD
-            for (WMTrigger _iter894 : struct.triggers)
+            for (WMTrigger _iter886 : struct.triggers)
             {
-              _iter894.write(oprot);
-=======
-            for (WMTrigger _iter878 : struct.triggers)
-            {
-              _iter878.write(oprot);
->>>>>>> bac1d98c
+              _iter886.write(oprot);
             }
             oprot.writeListEnd();
           }
@@ -953,15 +891,9 @@
           oprot.writeFieldBegin(POOL_TRIGGERS_FIELD_DESC);
           {
             oprot.writeListBegin(new org.apache.thrift.protocol.TList(org.apache.thrift.protocol.TType.STRUCT, struct.poolTriggers.size()));
-<<<<<<< HEAD
-            for (WMPoolTrigger _iter895 : struct.poolTriggers)
+            for (WMPoolTrigger _iter887 : struct.poolTriggers)
             {
-              _iter895.write(oprot);
-=======
-            for (WMPoolTrigger _iter879 : struct.poolTriggers)
-            {
-              _iter879.write(oprot);
->>>>>>> bac1d98c
+              _iter887.write(oprot);
             }
             oprot.writeListEnd();
           }
@@ -988,15 +920,9 @@
       struct.plan.write(oprot);
       {
         oprot.writeI32(struct.pools.size());
-<<<<<<< HEAD
-        for (WMPool _iter896 : struct.pools)
+        for (WMPool _iter888 : struct.pools)
         {
-          _iter896.write(oprot);
-=======
-        for (WMPool _iter880 : struct.pools)
-        {
-          _iter880.write(oprot);
->>>>>>> bac1d98c
+          _iter888.write(oprot);
         }
       }
       BitSet optionals = new BitSet();
@@ -1013,45 +939,27 @@
       if (struct.isSetMappings()) {
         {
           oprot.writeI32(struct.mappings.size());
-<<<<<<< HEAD
-          for (WMMapping _iter897 : struct.mappings)
+          for (WMMapping _iter889 : struct.mappings)
           {
-            _iter897.write(oprot);
-=======
-          for (WMMapping _iter881 : struct.mappings)
-          {
-            _iter881.write(oprot);
->>>>>>> bac1d98c
+            _iter889.write(oprot);
           }
         }
       }
       if (struct.isSetTriggers()) {
         {
           oprot.writeI32(struct.triggers.size());
-<<<<<<< HEAD
-          for (WMTrigger _iter898 : struct.triggers)
+          for (WMTrigger _iter890 : struct.triggers)
           {
-            _iter898.write(oprot);
-=======
-          for (WMTrigger _iter882 : struct.triggers)
-          {
-            _iter882.write(oprot);
->>>>>>> bac1d98c
+            _iter890.write(oprot);
           }
         }
       }
       if (struct.isSetPoolTriggers()) {
         {
           oprot.writeI32(struct.poolTriggers.size());
-<<<<<<< HEAD
-          for (WMPoolTrigger _iter899 : struct.poolTriggers)
+          for (WMPoolTrigger _iter891 : struct.poolTriggers)
           {
-            _iter899.write(oprot);
-=======
-          for (WMPoolTrigger _iter883 : struct.poolTriggers)
-          {
-            _iter883.write(oprot);
->>>>>>> bac1d98c
+            _iter891.write(oprot);
           }
         }
       }
@@ -1064,100 +972,56 @@
       struct.plan.read(iprot);
       struct.setPlanIsSet(true);
       {
-<<<<<<< HEAD
-        org.apache.thrift.protocol.TList _list900 = new org.apache.thrift.protocol.TList(org.apache.thrift.protocol.TType.STRUCT, iprot.readI32());
-        struct.pools = new ArrayList<WMPool>(_list900.size);
-        WMPool _elem901;
-        for (int _i902 = 0; _i902 < _list900.size; ++_i902)
+        org.apache.thrift.protocol.TList _list892 = new org.apache.thrift.protocol.TList(org.apache.thrift.protocol.TType.STRUCT, iprot.readI32());
+        struct.pools = new ArrayList<WMPool>(_list892.size);
+        WMPool _elem893;
+        for (int _i894 = 0; _i894 < _list892.size; ++_i894)
         {
-          _elem901 = new WMPool();
-          _elem901.read(iprot);
-          struct.pools.add(_elem901);
-=======
-        org.apache.thrift.protocol.TList _list884 = new org.apache.thrift.protocol.TList(org.apache.thrift.protocol.TType.STRUCT, iprot.readI32());
-        struct.pools = new ArrayList<WMPool>(_list884.size);
-        WMPool _elem885;
-        for (int _i886 = 0; _i886 < _list884.size; ++_i886)
-        {
-          _elem885 = new WMPool();
-          _elem885.read(iprot);
-          struct.pools.add(_elem885);
->>>>>>> bac1d98c
+          _elem893 = new WMPool();
+          _elem893.read(iprot);
+          struct.pools.add(_elem893);
         }
       }
       struct.setPoolsIsSet(true);
       BitSet incoming = iprot.readBitSet(3);
       if (incoming.get(0)) {
         {
-<<<<<<< HEAD
-          org.apache.thrift.protocol.TList _list903 = new org.apache.thrift.protocol.TList(org.apache.thrift.protocol.TType.STRUCT, iprot.readI32());
-          struct.mappings = new ArrayList<WMMapping>(_list903.size);
-          WMMapping _elem904;
-          for (int _i905 = 0; _i905 < _list903.size; ++_i905)
+          org.apache.thrift.protocol.TList _list895 = new org.apache.thrift.protocol.TList(org.apache.thrift.protocol.TType.STRUCT, iprot.readI32());
+          struct.mappings = new ArrayList<WMMapping>(_list895.size);
+          WMMapping _elem896;
+          for (int _i897 = 0; _i897 < _list895.size; ++_i897)
           {
-            _elem904 = new WMMapping();
-            _elem904.read(iprot);
-            struct.mappings.add(_elem904);
-=======
-          org.apache.thrift.protocol.TList _list887 = new org.apache.thrift.protocol.TList(org.apache.thrift.protocol.TType.STRUCT, iprot.readI32());
-          struct.mappings = new ArrayList<WMMapping>(_list887.size);
-          WMMapping _elem888;
-          for (int _i889 = 0; _i889 < _list887.size; ++_i889)
-          {
-            _elem888 = new WMMapping();
-            _elem888.read(iprot);
-            struct.mappings.add(_elem888);
->>>>>>> bac1d98c
+            _elem896 = new WMMapping();
+            _elem896.read(iprot);
+            struct.mappings.add(_elem896);
           }
         }
         struct.setMappingsIsSet(true);
       }
       if (incoming.get(1)) {
         {
-<<<<<<< HEAD
-          org.apache.thrift.protocol.TList _list906 = new org.apache.thrift.protocol.TList(org.apache.thrift.protocol.TType.STRUCT, iprot.readI32());
-          struct.triggers = new ArrayList<WMTrigger>(_list906.size);
-          WMTrigger _elem907;
-          for (int _i908 = 0; _i908 < _list906.size; ++_i908)
+          org.apache.thrift.protocol.TList _list898 = new org.apache.thrift.protocol.TList(org.apache.thrift.protocol.TType.STRUCT, iprot.readI32());
+          struct.triggers = new ArrayList<WMTrigger>(_list898.size);
+          WMTrigger _elem899;
+          for (int _i900 = 0; _i900 < _list898.size; ++_i900)
           {
-            _elem907 = new WMTrigger();
-            _elem907.read(iprot);
-            struct.triggers.add(_elem907);
-=======
-          org.apache.thrift.protocol.TList _list890 = new org.apache.thrift.protocol.TList(org.apache.thrift.protocol.TType.STRUCT, iprot.readI32());
-          struct.triggers = new ArrayList<WMTrigger>(_list890.size);
-          WMTrigger _elem891;
-          for (int _i892 = 0; _i892 < _list890.size; ++_i892)
-          {
-            _elem891 = new WMTrigger();
-            _elem891.read(iprot);
-            struct.triggers.add(_elem891);
->>>>>>> bac1d98c
+            _elem899 = new WMTrigger();
+            _elem899.read(iprot);
+            struct.triggers.add(_elem899);
           }
         }
         struct.setTriggersIsSet(true);
       }
       if (incoming.get(2)) {
         {
-<<<<<<< HEAD
-          org.apache.thrift.protocol.TList _list909 = new org.apache.thrift.protocol.TList(org.apache.thrift.protocol.TType.STRUCT, iprot.readI32());
-          struct.poolTriggers = new ArrayList<WMPoolTrigger>(_list909.size);
-          WMPoolTrigger _elem910;
-          for (int _i911 = 0; _i911 < _list909.size; ++_i911)
+          org.apache.thrift.protocol.TList _list901 = new org.apache.thrift.protocol.TList(org.apache.thrift.protocol.TType.STRUCT, iprot.readI32());
+          struct.poolTriggers = new ArrayList<WMPoolTrigger>(_list901.size);
+          WMPoolTrigger _elem902;
+          for (int _i903 = 0; _i903 < _list901.size; ++_i903)
           {
-            _elem910 = new WMPoolTrigger();
-            _elem910.read(iprot);
-            struct.poolTriggers.add(_elem910);
-=======
-          org.apache.thrift.protocol.TList _list893 = new org.apache.thrift.protocol.TList(org.apache.thrift.protocol.TType.STRUCT, iprot.readI32());
-          struct.poolTriggers = new ArrayList<WMPoolTrigger>(_list893.size);
-          WMPoolTrigger _elem894;
-          for (int _i895 = 0; _i895 < _list893.size; ++_i895)
-          {
-            _elem894 = new WMPoolTrigger();
-            _elem894.read(iprot);
-            struct.poolTriggers.add(_elem894);
->>>>>>> bac1d98c
+            _elem902 = new WMPoolTrigger();
+            _elem902.read(iprot);
+            struct.poolTriggers.add(_elem902);
           }
         }
         struct.setPoolTriggersIsSet(true);
