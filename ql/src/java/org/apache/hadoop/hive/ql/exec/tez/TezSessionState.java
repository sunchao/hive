--- conflicted
+++ resolved
@@ -52,10 +52,7 @@
 import org.apache.hadoop.hive.conf.HiveConf.ConfVars;
 import org.apache.hadoop.hive.ql.exec.Utilities;
 import org.apache.hadoop.hive.ql.session.SessionState;
-<<<<<<< HEAD
-=======
 import org.apache.hadoop.hive.ql.session.SessionState.LogHelper;
->>>>>>> aded0d32
 import org.apache.hadoop.hive.shims.Utils;
 import org.apache.hadoop.security.UserGroupInformation;
 import org.apache.hadoop.yarn.api.records.LocalResource;
@@ -254,13 +251,9 @@
 
     // and finally we're ready to create and start the session
     // generate basic tez config
-<<<<<<< HEAD
-    TezConfiguration tezConfig = new TezConfiguration(conf);
+    final TezConfiguration tezConfig = new TezConfiguration(conf);
 
     // set up the staging directory to use
-=======
-    final TezConfiguration tezConfig = new TezConfiguration(conf);
->>>>>>> aded0d32
     tezConfig.set(TezConfiguration.TEZ_AM_STAGING_DIR, tezScratchDir.toUri().toString());
     Utilities.stripHivePasswordDetails(tezConfig);
 
@@ -292,14 +285,9 @@
       tezConfig.setInt(TezConfiguration.TEZ_AM_SESSION_MIN_HELD_CONTAINERS, n);
     }
 
-<<<<<<< HEAD
-    session = TezClient.newBuilder("HIVE-" + sessionId, tezConfig).setIsSession(true)
-        .setLocalResources(commonLocalResources)
+    final TezClient session = TezClient.newBuilder("HIVE-" + sessionId, tezConfig)
+        .setIsSession(true).setLocalResources(commonLocalResources)
         .setServicePluginDescriptor(servicePluginsDescriptor).build();
-=======
-    final TezClient session = TezClient.create("HIVE-" + sessionId, tezConfig, true,
-        commonLocalResources, null);
->>>>>>> aded0d32
 
     LOG.info("Opening new Tez Session (id: " + sessionId
         + ", scratch dir: " + tezScratchDir + ")");
