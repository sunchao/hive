--- conflicted
+++ resolved
@@ -1510,25 +1510,18 @@
           return rollback(createProcessorResponse(ret));
         }
       }
+
+      try {
+        acquireWriteIds(plan, conf);
+      } catch (HiveException e) {
+        return handleHiveException(e, 1);
+      }
+
       ret = execute(true);
       if (ret != 0) {
         //if needRequireLock is false, the release here will do nothing because there is no lock
         return rollback(createProcessorResponse(ret));
       }
-<<<<<<< HEAD
-    }
-    try {
-      acquireWriteIds(plan, conf);
-    } catch (HiveException e) {
-      return handleHiveException(e, 1);
-    }
-    ret = execute();
-    if (ret != 0) {
-      //if needRequireLock is false, the release here will do nothing because there is no lock
-      return rollback(createProcessorResponse(ret));
-    }
-=======
->>>>>>> 36e810fa
 
       //if needRequireLock is false, the release here will do nothing because there is no lock
       try {
